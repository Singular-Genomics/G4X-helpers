--- conflicted
+++ resolved
@@ -90,7 +90,6 @@
     needs: [build-amd64, build-arm64]
     runs-on: ubuntu-latest
     steps:
-<<<<<<< HEAD
       - name: Set up Docker Buildx
         uses: docker/setup-buildx-action@v3
 
@@ -113,39 +112,4 @@
           docker buildx imagetools create \
             --tag $IMAGE_BASE:${{ github.ref_name }} \
             $IMAGE_BASE:${{ github.ref_name }}-amd64 \
-            $IMAGE_BASE:${{ github.ref_name }}-arm64
-=======
-    - uses: actions/checkout@v4
-      with:
-        fetch-depth: 0
-
-    # === Multi-arch / caching prerequisites =============================
-    - name: Set up QEMU
-      uses: docker/setup-qemu-action@v3
-
-    - name: Set up Docker Buildx
-      uses: docker/setup-buildx-action@v3
-    # ====================================================================
-    
-    
-    - name: Log in to GitHub Container Registry
-      uses: docker/login-action@v2
-      with:
-        registry: ghcr.io
-        username: ${{ github.actor }}
-        password: ${{ secrets.CR_PAT }}
-    
-    - name: Build & push image (latest + version tag)
-      uses: docker/build-push-action@v5
-      with:
-        context: .
-        push: true
-        tags: |
-          ghcr.io/singular-genomics/g4x-helpers:latest
-          ghcr.io/singular-genomics/g4x-helpers:${{ github.ref_name }}
-       
-        platforms: linux/amd64,linux/arm64
-        # Optional registry-cache configuration ----------------------
-        cache-from: type=registry,ref=ghcr.io/singular-genomics/g4x-helpers:cache
-        cache-to:   type=registry,ref=ghcr.io/singular-genomics/g4x-helpers:cache,mode=max
->>>>>>> 401b6b2a
+            $IMAGE_BASE:${{ github.ref_name }}-arm64